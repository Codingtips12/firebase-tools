--- conflicted
+++ resolved
@@ -1,26 +1,15 @@
-import * as _ from "lodash";
 import * as clc from "cli-color";
 
-import * as ensureApiEnabled from "../../ensureApiEnabled";
+import { ensure, check } from "../../ensureApiEnabled";
 import * as functionsConfig from "../../functionsConfig";
 import * as getProjectId from "../../getProjectId";
 import { logBullet } from "../../utils";
 import { getRuntimeChoice } from "../../parseRuntimeAndValidateSDK";
 import { functionMatchesAnyGroup, getFilterGroups } from "../../functionsDeployHelper";
-<<<<<<< HEAD
-import {
-  CloudFunctionTrigger,
-  createFunctionsByRegionMap,
-  flattenRegionMap,
-} from "./deploymentPlanner";
-import { promptForFailurePolicies } from "./prompts";
-import * as prepareFunctionsUpload from "../../prepareFunctionsUpload";
-=======
 import { CloudFunctionTrigger, functionsByRegion, allFunctions } from "./deploymentPlanner";
 import { promptForFailurePolicies } from "./prompts";
 import { prepareFunctionsUpload } from "../../prepareFunctionsUpload";
 
->>>>>>> 11956fa5
 import * as validate from "./validate";
 import { checkRuntimeDependencies } from "./checkRuntimeDependencies";
 
@@ -40,15 +29,15 @@
 
   // Check that all necessary APIs are enabled.
   const checkAPIsEnabled = await Promise.all([
-    ensureApiEnabled.ensure(options.project, "cloudfunctions.googleapis.com", "functions"),
-    ensureApiEnabled.check(projectId, "runtimeconfig.googleapis.com", "runtimeconfig", true),
+    ensure(options.project, "cloudfunctions.googleapis.com", "functions"),
+    check(projectId, "runtimeconfig.googleapis.com", "runtimeconfig", true),
     checkRuntimeDependencies(projectId, context.runtimeChoice),
   ]);
-  _.set(context, "runtimeConfigEnabled", checkAPIsEnabled[1]);
+  context["runtimeConfigEnabled"] = checkAPIsEnabled[1];
 
   // Get the Firebase Config, and set it on each function in the deployment.
   const firebaseConfig = await functionsConfig.getFirebaseConfig(options);
-  _.set(context, "firebaseConfig", firebaseConfig);
+  context["firebaseConfig"] = firebaseConfig;
 
   // Prepare the functions directory for upload, and set context.triggers.
   logBullet(
@@ -58,31 +47,30 @@
       " directory for uploading..."
   );
   const source = await prepareFunctionsUpload(context, options);
-  _.set(context, "functionsSource", source);
+  context["functionsSource"] = source;
 
   // Get a list of CloudFunctionTriggers, and set default environemnt variables on each.
   const defaultEnvVariables = {
     FIREBASE_CONFIG: JSON.stringify(context.firebaseConfig),
   };
   const functions = options.config.get("functions.triggers");
-  _.forEach(functions, (fn: CloudFunctionTrigger) => {
+  functions.forEach((fn: CloudFunctionTrigger) => {
     fn.environmentVariables = defaultEnvVariables;
   });
 
+  // Check if we are deploying any scheduled functions - if so, check the necessary APIs.
+  const includesScheduledFunctions = functions.some((fn: CloudFunctionTrigger) => fn.schedule);
+  if (includesScheduledFunctions) {
+    await Promise.all([
+      ensure(projectId, "cloudscheduler.googleapis.com", "scheduler", false),
+      ensure(projectId, "pubsub.googleapis.com", "pubsub", false),
+    ]);
+  }
+
   // Build a regionMap, and duplicate functions for each region they are being deployed to.
   payload.functions = {};
-<<<<<<< HEAD
-  payload.functions.byRegion = createFunctionsByRegionMap(projectId, functions);
-  payload.functions.triggers = flattenRegionMap(payload.functions.byRegion);
-=======
-  // TODO: Make byRegion an implementation detail of deploymentPlanner
-  // and only store a flat array of Functions in payload.
-  payload.functions.byRegion = functionsByRegion(
-    projectId,
-    options.config.get("functions.triggers")
-  );
+  payload.functions.byRegion = functionsByRegion(projectId, functions);
   payload.functions.triggers = allFunctions(payload.functions.byRegion);
->>>>>>> 11956fa5
 
   // Validate the function code that is being deployed.
   validate.functionsDirectoryExists(options, sourceDirName);
