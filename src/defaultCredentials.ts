--- conflicted
+++ resolved
@@ -2,13 +2,8 @@
 import * as path from "path";
 
 import * as api from "./api";
-<<<<<<< HEAD
-import * as logger from "./logger";
 import { Tokens, User, Account } from "./auth";
-=======
-import { configstore } from "./configstore";
 import { logger } from "./logger";
->>>>>>> 1633f4fc
 
 // Interface for a valid JSON refresh token credential, so the
 // fields must be snake_case not camelCase.
