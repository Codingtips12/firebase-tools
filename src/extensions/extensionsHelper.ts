import * as _ from "lodash";
import * as clc from "cli-color";
import * as ora from "ora";
import * as semver from "semver";
import * as fs from "fs";

import { storageOrigin } from "../api";
import { archiveDirectory } from "../archiveDirectory";
import { convertOfficialExtensionsToList } from "./utils";
import { getFirebaseConfig } from "../functionsConfig";
import { getExtensionRegistry, resolveSourceUrl, resolveRegistryEntry } from "./resolveSource";
import { FirebaseError } from "../error";
import { checkResponse } from "./askUserForParam";
import { ensure } from "../ensureApiEnabled";
import { deleteObject, uploadObject } from "../gcp/storage";
import * as getProjectId from "../getProjectId";
<<<<<<< HEAD
import {
  createSource,
  ExtensionSource,
  ExtensionVersion,
  getExtension,
  getExtensionVersion,
  getInstance,
  getSource,
  Param,
  ParamType,
  parseRef,
  publishExtensionVersion,
} from "./extensionsApi";
import { getLocalExtensionSpec } from "./localHelper";
=======
import { createSource, getInstance, ExtensionSource, getSource, Param } from "./extensionsApi";
>>>>>>> f00e0c7a
import { promptOnce } from "../prompt";
import * as logger from "../logger";
import { envOverride } from "../utils";

/**
 * SpecParamType represents the exact strings that the extensions
 * backend expects for each param type in the extensionYaml.
 * This DOES NOT represent the param.type strings that the backend returns in spec.
 * ParamType, defined in extensionsApi.ts, describes the returned strings.
 */
export enum SpecParamType {
  SELECT = "select",
  MULTISELECT = "multiselect",
  STRING = "string",
}

export enum SourceOrigin {
  OFFICIAL = "official extension",
  LOCAL = "unpublished extension (local source)",
  PUBLISHED_EXTENSION = "published extension",
  PUBLISHED_EXTENSION_VERSION = "specific version of a published extension",
  URL = "unpublished extension (URL source)",
  VERSION = "specific version of an official extension",
}

export const logPrefix = "extensions";
<<<<<<< HEAD
export const validLicenses = ["apache-2.0"];
// Extension archive URLs follow this format: {GITHUB_ARCHIVE_URL}#{EXTENSION_ROOT},
// e.g. https://github.com/firebase/extensions/archive/next.zip#extensions-next/delete-user-data.
// EXTENSION_ROOT is optional for single-extension archives and required for multi-extension archives.
export const urlRegex = /^https:\/\/.*(\.zip|\.tar|\.tar\.gz|\.gz|\.tgz)(#.*)?$/;
=======
// Extension archive URLs must be HTTPS.
export const urlRegex = /^https:/;
>>>>>>> f00e0c7a
export const EXTENSIONS_BUCKET_NAME = envOverride(
  "FIREBASE_EXTENSIONS_UPLOAD_BUCKET",
  "firebase-ext-eap-uploads"
);

export const resourceTypeToNiceName: { [key: string]: string } = {
  "firebaseextensions.v1beta.function": "Cloud Function",
};

/**
 * Turns database URLs (e.g. https://my-db.firebaseio.com) into database instance names
 * (e.g. my-db), which can be used in a function trigger.
 * @param databaseUrl Fully qualified realtime database URL
 */
export function getDBInstanceFromURL(databaseUrl = ""): string {
  const instanceRegex = new RegExp("(?:https://)(.*)(?:.firebaseio.com)");
  const matches = databaseUrl.match(instanceRegex);
  if (matches && matches.length > 1) {
    return matches[1];
  }
  return "";
}

/**
 * Gets Firebase project specific param values.
 */
export async function getFirebaseProjectParams(projectId: string): Promise<any> {
  const body = await getFirebaseConfig({ project: projectId });

  // This env variable is needed for parameter-less initialization of firebase-admin
  const FIREBASE_CONFIG = JSON.stringify({
    projectId: body.projectId,
    databaseURL: body.databaseURL,
    storageBucket: body.storageBucket,
  });

  return {
    PROJECT_ID: body.projectId,
    DATABASE_URL: body.databaseURL,
    STORAGE_BUCKET: body.storageBucket,
    FIREBASE_CONFIG,
    DATABASE_INSTANCE: getDBInstanceFromURL(body.databaseURL),
  };
}

/**
 * This function substitutes params used in the extension spec with values.
 * (e.g If the original object contains `path/${FOO}` and the param FOO has the value of "bar",
 * then it will become `path/bar`)
 * @param original Object containing strings that have placeholders that look like`${}`
 * @param params params to substitute the placeholders for
 * @return Resources object with substituted params
 */
export function substituteParams(original: object[], params: { [key: string]: string }): Param[] {
  const startingString = JSON.stringify(original);
  const applySubstitution = (str: string, paramVal: string, paramKey: string): string => {
    const exp1 = new RegExp("\\$\\{" + paramKey + "\\}", "g");
    const exp2 = new RegExp("\\$\\{param:" + paramKey + "\\}", "g");
    const regexes = [exp1, exp2];
    const substituteRegexMatches = (unsubstituted: string, regex: RegExp): string => {
      return unsubstituted.replace(regex, paramVal);
    };
    return _.reduce(regexes, substituteRegexMatches, str);
  };
  return JSON.parse(_.reduce(params, applySubstitution, startingString));
}

/**
 * Sets params equal to defaults given in extension.yaml if not already set in .env file.
 *
 * @param paramVars JSON object of params to values parsed from .env file
 * @param paramSpec information on params parsed from extension.yaml
 * @return JSON object of params
 */
export function populateDefaultParams(paramVars: any, paramSpec: any): any {
  const newParams = paramVars;

  _.forEach(paramSpec, (env) => {
    if (!paramVars[env.param]) {
      if (env.default) {
        newParams[env.param] = env.default;
      } else {
        throw new FirebaseError(
          `${env.param} has not been set in the given params file` +
            " and there is no default available. Please set this variable before installing again."
        );
      }
    }
  });

  return newParams;
}

/**
 * Validates command-line params supplied by developer.
 * @param envVars JSON object of params to values parsed from .env file
 * @param paramSpec information on params parsed from extension.yaml
 */
export function validateCommandLineParams(
  envVars: { [key: string]: string },
  paramSpec: any[]
): void {
  if (_.size(envVars) > _.size(paramSpec)) {
    const paramList = _.map(paramSpec, (param) => {
      return param.param;
    });
    const misnamedParams = Object.keys(envVars).filter((key: any) => {
      return !paramList.includes(key);
    });
    logger.info(
      "Warning: The following params were specified in your env file but do not exist in the extension spec: " +
        `${misnamedParams.join(", ")}.`
    );
  }
  let allParamsValid = true;
  _.forEach(paramSpec, (param) => {
    // Warns if invalid response was found in environment file.
    if (!checkResponse(envVars[param.param], param)) {
      allParamsValid = false;
    }
  });
  if (!allParamsValid) {
    throw new FirebaseError(`Some param values are not valid. Please check your params file.`);
  }
}

/**
 * Validates an Extension.yaml by checking that all required fields are present
 * and checking that invalid combinations of fields are not present.
 * @param spec An extension.yaml to validate.
 */
export function validateSpec(spec: any) {
  const errors = [];
  if (!spec.name) {
    errors.push("extension.yaml is missing required field: name");
  }
  if (!spec.specVersion) {
    errors.push("extension.yaml is missing required field: specVersion");
  }
  if (!spec.version) {
    errors.push("extension.yaml is missing required field: version");
  }
  if (!spec.license) {
    errors.push("extension.yaml is missing required field: license");
  } else {
    const formattedLicense = String(spec.license).toLocaleLowerCase();
    if (!validLicenses.includes(formattedLicense)) {
      errors.push(
        `license field in extension.yaml is invalid. Valid value(s): ${validLicenses.join(", ")}`
      );
    }
  }
  if (!spec.resources) {
    errors.push("Resources field must contain at least one resource");
  } else {
    for (const resource of spec.resources) {
      if (!resource.name) {
        errors.push("Resource is missing required field: name");
      }
      if (!resource.type) {
        errors.push(
          `Resource${resource.name ? ` ${resource.name}` : ""} is missing required field: type`
        );
      }
    }
  }
  for (const api of spec.apis || []) {
    if (!api.apiName) {
      errors.push("API is missing required field: apiName");
    }
  }
  for (const role of spec.roles || []) {
    if (!role.role) {
      errors.push("Role is missing required field: role");
    }
  }
  for (const param of spec.params || []) {
    if (!param.param) {
      errors.push("Param is missing required field: param");
    }
    if (!param.label) {
      errors.push(`Param${param.param ? ` ${param.param}` : ""} is missing required field: label`);
    }
    if (param.type && !_.includes(SpecParamType, param.type)) {
      errors.push(
        `Invalid type ${param.type} for param${
          param.param ? ` ${param.param}` : ""
        }. Valid types are ${_.values(SpecParamType).join(", ")}`
      );
    }
    if (!param.type || param.type == SpecParamType.STRING) {
      // ParamType defaults to STRING
      if (param.options) {
        errors.push(
          `Param${
            param.param ? ` ${param.param}` : ""
          } cannot have options because it is type STRING`
        );
      }
      if (
        param.default &&
        param.validationRegex &&
        !RegExp(param.validationRegex).test(param.default)
      ) {
        errors.push(
          `Param${param.param ? ` ${param.param}` : ""} has default value '${
            param.default
          }', which does not pass the validationRegex ${param.validationRegex}`
        );
      }
    }
    if (
      param.type &&
      (param.type == SpecParamType.SELECT || param.type == SpecParamType.MULTISELECT)
    ) {
      if (param.validationRegex) {
        errors.push(
          `Param${
            param.param ? ` ${param.param}` : ""
          } cannot have validationRegex because it is type ${param.type}`
        );
      }
      if (!param.options) {
        errors.push(
          `Param${param.param ? ` ${param.param}` : ""} requires options because it is type ${
            param.type
          }`
        );
      }
      for (const opt of param.options || []) {
        if (opt.value == undefined) {
          errors.push(
            `Option for param${
              param.param ? ` ${param.param}` : ""
            } is missing required field: value`
          );
        }
      }
    }
  }
  if (errors.length) {
    const formatted = errors.map((error) => `  - ${error}`);
    const message = `The extension.yaml has the following errors: \n${formatted.join("\n")}`;
    throw new FirebaseError(message);
  }
}

/**
 * @param instanceId ID of the extension instance
 */
export async function promptForValidInstanceId(instanceId: string): Promise<string> {
  let instanceIdIsValid = false;
  let newInstanceId;
  const instanceIdRegex = /^[a-z][a-z\d\-]*[a-z\d]$/;
  while (!instanceIdIsValid) {
    newInstanceId = await promptOnce({
      type: "input",
      default: instanceId,
      message: `Please enter a new name for this instance:`,
    });
    if (newInstanceId.length <= 6 || 45 <= newInstanceId.length) {
      logger.info("Invalid instance ID. Instance ID must be between 6 and 45 characters.");
    } else if (!instanceIdRegex.test(newInstanceId)) {
      logger.info(
        "Invalid instance ID. Instance ID must start with a lowercase letter, " +
          "end with a lowercase letter or number, and only contain lowercase letters, numbers, or -"
      );
    } else {
      instanceIdIsValid = true;
    }
  }
  return newInstanceId;
}

export async function ensureExtensionsApiEnabled(options: any): Promise<void> {
  const projectId = getProjectId(options);
  return await ensure(
    projectId,
    "firebaseextensions.googleapis.com",
    "extensions",
    options.markdown
  );
}

/**
 * Zips and uploads a local extension to a bucket.
 * @param extPath a local path to archive and upload
 * @param bucketName the bucket to upload to
 * @return the path where the source was uploaded to
 */
async function archiveAndUploadSource(extPath: string, bucketName: string): Promise<string> {
  const zippedSource = await archiveDirectory(extPath, {
    type: "zip",
    ignore: ["node_modules", ".git"],
  });
  return await uploadObject(zippedSource, bucketName);
}

/**
 *
 * @param publisherId the publisher profile to publish this extension under.
 * @param extensionId the ID of the extension. This must match the `name` field of extension.yaml.
 * @param rootDirectory the directory containing  extension.yaml
 */
export async function publishExtensionVersionFromLocalSource(
  publisherId: string,
  extensionId: string,
  rootDirectory: string
): Promise<ExtensionVersion | undefined> {
  const extensionSpec = await getLocalExtensionSpec(rootDirectory);
  if (extensionSpec.name != extensionId) {
    throw new FirebaseError(
      `Extension ID '${clc.bold(
        extensionId
      )}' does not match the name in extension.yaml '${clc.bold(extensionSpec.name)}'.`
    );
  }

  validateSpec(extensionSpec);

  const consent = await confirmExtensionVersion(publisherId, extensionId, extensionSpec.version);
  if (!consent) {
    return;
  }
  const ref = `${publisherId}/${extensionId}@${extensionSpec.version}`;
  let packageUri: string;
  let objectPath = "";
  const uploadSpinner = ora.default(" Archiving and uploading extension source code");
  try {
    uploadSpinner.start();
    objectPath = await archiveAndUploadSource(rootDirectory, EXTENSIONS_BUCKET_NAME);
    uploadSpinner.succeed(" Uploaded extension source code");
    packageUri = storageOrigin + objectPath + "?alt=media";
  } catch (err) {
    uploadSpinner.fail();
    throw err;
  }
  const publishSpinner = ora.default(`Publishing ${clc.bold(ref)}`);
  let res;
  try {
    publishSpinner.start();
    res = await publishExtensionVersion(ref, packageUri);
    publishSpinner.succeed(` Successfully published ${clc.bold(ref)}`);
  } catch (err) {
    publishSpinner.fail();
    if (err.status == 404) {
      throw new FirebaseError(
        `Couldn't find publisher ID '${clc.bold(
          publisherId
        )}'. Please ensure that you have registered this ID.`
      );
    }
    throw err;
  }
  await deleteUploadedSource(objectPath);
  return res;
}

/**
 * Creates a source from a local path or URL. If a local path is given, it will be zipped
 * and uploaded to EXTENSIONS_BUCKET_NAME, and then deleted after the source is created.
 * @param projectId the project to create the source in
 * @param sourceUri a local path containing an extension or a URL pointing at a zipped extension
 */
export async function createSourceFromLocation(
  projectId: string,
  sourceUri: string
): Promise<ExtensionSource> {
  let packageUri: string;
  let extensionRoot: string;
  let objectPath = "";
  if (!urlRegex.test(sourceUri)) {
    const uploadSpinner = ora.default(" Archiving and uploading extension source code");
    try {
      uploadSpinner.start();
      objectPath = await archiveAndUploadSource(sourceUri, EXTENSIONS_BUCKET_NAME);
      uploadSpinner.succeed(" Uploaded extension source code");
      packageUri = storageOrigin + objectPath + "?alt=media";
      extensionRoot = "/";
    } catch (err) {
      uploadSpinner.fail();
      throw err;
    }
  } else {
    [packageUri, extensionRoot] = sourceUri.split("#");
  }
  const res = await createSource(projectId, packageUri, extensionRoot);
  logger.debug("Created new Extension Source %s", res.name);
  // if we uploaded an object, delete it
  await deleteUploadedSource(objectPath);
  return res;
}

/**
 * Cleans up uploaded ZIP file after creating an extension source or publishing an extension version.
 */
async function deleteUploadedSource(objectPath: string) {
  if (objectPath.length) {
    try {
      await deleteObject(objectPath);
      logger.debug("Cleaned up uploaded source archive");
    } catch (err) {
      logger.debug("Unable to clean up uploaded source archive");
    }
  }
}

/**
 * Looks up a ExtensionSource from a extensionName. If no source exists for that extensionName, returns undefined.
 * @param extensionName a official extension source name
 *                      or a One-Platform format source name (/project/<projectName>/sources/<sourceId>)
 * @return an ExtensionSource corresponding to extensionName if one exists, undefined otherwise
 */
export async function getExtensionSourceFromName(extensionName: string): Promise<ExtensionSource> {
  const officialExtensionRegex = /^[a-zA-Z\-]+[0-9@.]*$/;
  const existingSourceRegex = /projects\/.+\/sources\/.+/;
  // if the provided extensionName contains only letters and hyphens, assume it is an official extension
  if (officialExtensionRegex.test(extensionName)) {
    const [name, version] = extensionName.split("@");
    const registryEntry = await resolveRegistryEntry(name);
    const sourceUrl = await resolveSourceUrl(registryEntry, name, version);
    return await getSource(sourceUrl);
  } else if (existingSourceRegex.test(extensionName)) {
    logger.info(`Fetching the source "${extensionName}"...`);
    return await getSource(extensionName);
  }
  throw new FirebaseError(`Could not find an extension named '${extensionName}'. `);
}

/**
 * Confirm the version number in extension.yaml with the user .
 *
 * @param publisherId the publisher ID of the extension being installed
 * @param extensionId the extension ID of the extension being installed
 * @param versionId the version ID of the extension being installed
 */
export async function confirmExtensionVersion(
  publisherId: string,
  extensionId: string,
  versionId: string
): Promise<string> {
  const message =
    `You are about to publish version ${clc.green(versionId)} of ${clc.green(
      `${publisherId}/${extensionId} to Firebase's registry of extensions.`
    )}.\n` +
    "Once an extension version is published, it cannot be changed. If you wish to make changes after publishing, you will need to publish a new version. If you are a member of the Extensions EAP group, your published extensions will only be accessible to other members of the EAP group.\n" +
    "Do you wish to continue?";
  return await promptOnce({
    type: "confirm",
    message,
    default: false, // Force users to explicitly type 'yes'
  });
}

/**
 * Display list of all official extensions and prompt user to select one.
 * @param message The prompt message to display
 * @return Promise that resolves to the extension name (e.g. storage-resize-images)
 */
export async function promptForOfficialExtension(message: string): Promise<string> {
  const officialExts = await getExtensionRegistry(true);
  return await promptOnce({
    name: "input",
    type: "list",
    message,
    choices: convertOfficialExtensionsToList(officialExts),
    pageSize: _.size(officialExts),
  });
}

/**
 * Confirm if the user wants to install another instance of an extension when they already have one.
 * @param extensionName The name of the extension being installed.
 * @param projectName The name of the project in use.
 */
export async function promptForRepeatInstance(
  projectName: string,
  extensionName: string
): Promise<string> {
  const message =
    `An extension with the ID ${extensionName} already exists in the project ${projectName}.\n` +
    `Do you wish to proceed with installing another instance of ${extensionName} in this project?`;
  return await promptOnce({
    type: "confirm",
    message,
  });
}

/**
 * Checks to see if an extension instance exists.
 * @param projectId ID of the project in use
 * @param instanceId ID of the extension instance
 */
export async function instanceIdExists(projectId: string, instanceId: string): Promise<boolean> {
  const instanceRes = await getInstance(projectId, instanceId, {
    resolveOnHTTPError: true,
  });
  if (instanceRes.error) {
    if (_.get(instanceRes, "error.code") === 404) {
      return false;
    }
    const msg =
      "Unexpected error when checking if instance ID exists: " +
      _.get(instanceRes, "error.message");
    throw new FirebaseError(msg, {
      original: instanceRes.error,
    });
  }
  return true;
}

/**
 * Given an update source, return where the update source came from.
 * @param sourceOrVersion path to a source or reference to a source version
 */
export async function getSourceOrigin(sourceOrVersion: string): Promise<SourceOrigin> {
  if (!sourceOrVersion) {
    return SourceOrigin.OFFICIAL;
  }
  if (urlRegex.test(sourceOrVersion)) {
    return SourceOrigin.URL;
  }
  if (semver.valid(sourceOrVersion)) {
    return SourceOrigin.VERSION;
  }
  try {
    const { publisherId, extensionId, version } = parseRef(sourceOrVersion);
    if (publisherId && extensionId && !version) {
      // Ensure valid Extension Ref by trying to get it from the backend.
      await getExtension(sourceOrVersion);
      return SourceOrigin.PUBLISHED_EXTENSION;
    }
    if (publisherId && extensionId && version) {
      await getExtensionVersion(sourceOrVersion);
      return SourceOrigin.PUBLISHED_EXTENSION_VERSION;
    }
  } catch (err) {
    // sourceOrVersion can still be a valid local path
    if (fs.existsSync(sourceOrVersion)) {
      return SourceOrigin.LOCAL;
    }
    if (err instanceof FirebaseError) {
      throw err;
    }
    throw new FirebaseError(
      `Failed to determine the source origin for source '${clc.bold(sourceOrVersion)}': ${err}`
    );
  }
  throw new FirebaseError(
    `Invalid source ${sourceOrVersion}. Please check to make sure this source exists and try again.`
  );
}

/**
 * Confirm if the user wants to install instance of an extension.
 */
export async function confirmInstallInstance(): Promise<string> {
  const message = `Would you like to continue installing this extension?`;
  return await promptOnce({
    type: "confirm",
    message,
  });
}<|MERGE_RESOLUTION|>--- conflicted
+++ resolved
@@ -14,7 +14,6 @@
 import { ensure } from "../ensureApiEnabled";
 import { deleteObject, uploadObject } from "../gcp/storage";
 import * as getProjectId from "../getProjectId";
-<<<<<<< HEAD
 import {
   createSource,
   ExtensionSource,
@@ -24,14 +23,10 @@
   getInstance,
   getSource,
   Param,
-  ParamType,
   parseRef,
   publishExtensionVersion,
 } from "./extensionsApi";
 import { getLocalExtensionSpec } from "./localHelper";
-=======
-import { createSource, getInstance, ExtensionSource, getSource, Param } from "./extensionsApi";
->>>>>>> f00e0c7a
 import { promptOnce } from "../prompt";
 import * as logger from "../logger";
 import { envOverride } from "../utils";
@@ -58,16 +53,9 @@
 }
 
 export const logPrefix = "extensions";
-<<<<<<< HEAD
 export const validLicenses = ["apache-2.0"];
-// Extension archive URLs follow this format: {GITHUB_ARCHIVE_URL}#{EXTENSION_ROOT},
-// e.g. https://github.com/firebase/extensions/archive/next.zip#extensions-next/delete-user-data.
-// EXTENSION_ROOT is optional for single-extension archives and required for multi-extension archives.
-export const urlRegex = /^https:\/\/.*(\.zip|\.tar|\.tar\.gz|\.gz|\.tgz)(#.*)?$/;
-=======
 // Extension archive URLs must be HTTPS.
 export const urlRegex = /^https:/;
->>>>>>> f00e0c7a
 export const EXTENSIONS_BUCKET_NAME = envOverride(
   "FIREBASE_EXTENSIONS_UPLOAD_BUCKET",
   "firebase-ext-eap-uploads"
