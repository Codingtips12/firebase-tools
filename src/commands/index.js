"use strict";

const previews = require("../previews").previews;

module.exports = function (client) {
  var loadCommand = function (name) {
    var cmd = require("./" + name);
    // .ts commands export at .default.
    if (cmd.default) {
      cmd = cmd.default;
    }
    cmd.register(client);
    return cmd.runner();
  };

  client.appdistribution = {};
  client.appdistribution.distribute = loadCommand("appdistribution-distribute");
  client.apps = {};
  client.apps.create = loadCommand("apps-create");
  client.apps.list = loadCommand("apps-list");
  client.apps.sdkconfig = loadCommand("apps-sdkconfig");
  client.apps.android = {};
  client.apps.android.sha = {};
  client.apps.android.sha.list = loadCommand("apps-android-sha-list");
  client.apps.android.sha.create = loadCommand("apps-android-sha-create");
  client.apps.android.sha.delete = loadCommand("apps-android-sha-delete");
  client.auth = {};
  client.auth.export = loadCommand("auth-export");
  client.auth.upload = loadCommand("auth-import");
  client.database = {};
  client.database.get = loadCommand("database-get");
  client.database.instances = {};
  client.database.instances.create = loadCommand("database-instances-create");
  client.database.instances.list = loadCommand("database-instances-list");
  client.database.profile = loadCommand("database-profile");
  client.database.push = loadCommand("database-push");
  client.database.remove = loadCommand("database-remove");
  if (previews.rtdbrules) {
    client.database.rules = {};
    client.database.rules.get = loadCommand("database-rules-get");
    client.database.rules.list = loadCommand("database-rules-list");
    client.database.rules.stage = loadCommand("database-rules-stage");
    client.database.rules.canary = loadCommand("database-rules-canary");
    client.database.rules.release = loadCommand("database-rules-release");
  }
  client.database.set = loadCommand("database-set");
  client.database.settings = {};
  client.database.settings.get = loadCommand("database-settings-get");
  client.database.settings.set = loadCommand("database-settings-set");
  client.database.update = loadCommand("database-update");
  client.deploy = loadCommand("deploy");
  client.emulators = {};
  client.emulators.exec = loadCommand("emulators-exec");
  client.emulators.export = loadCommand("emulators-export");
  client.emulators.start = loadCommand("emulators-start");
  client.experimental = {};
  client.experimental.functions = {};
  client.experimental.functions.shell = loadCommand("experimental-functions-shell");
  client.ext = loadCommand("ext");
  client.ext.configure = loadCommand("ext-configure");
  client.ext.info = loadCommand("ext-info");
  client.ext.install = loadCommand("ext-install");
  client.ext.list = loadCommand("ext-list");
  client.ext.uninstall = loadCommand("ext-uninstall");
  client.ext.update = loadCommand("ext-update");
  if (previews.ext) {
    client.ext.sources = {};
    client.ext.sources.create = loadCommand("ext-sources-create");
  }
  if (previews.extdev) {
    client.ext.dev = {};
    client.ext.dev.init = loadCommand("ext-dev-init");
    client.ext.dev.list = loadCommand("ext-dev-list");
    client.ext.dev.register = loadCommand("ext-dev-register");
    client.ext.dev.emulators = {};
    client.ext.dev.emulators.start = loadCommand("ext-dev-emulators-start");
    client.ext.dev.emulators.exec = loadCommand("ext-dev-emulators-exec");
    client.ext.dev.unpublish = loadCommand("ext-dev-unpublish");
    client.ext.dev.publish = loadCommand("ext-dev-publish");
  }
  client.firestore = {};
  client.firestore.delete = loadCommand("firestore-delete");
  client.firestore.indexes = loadCommand("firestore-indexes-list");
  client.functions = {};
  client.functions.config = {};
  client.functions.config.clone = loadCommand("functions-config-clone");
  client.functions.config.get = loadCommand("functions-config-get");
  client.functions.config.set = loadCommand("functions-config-set");
  client.functions.config.unset = loadCommand("functions-config-unset");
  client.functions.delete = loadCommand("functions-delete");
  client.functions.log = loadCommand("functions-log");
  client.functions.shell = loadCommand("functions-shell");
  client.help = loadCommand("help");
  client.hosting = {};
  client.hosting.channel = {};
  client.hosting.channel.create = loadCommand("hosting-channel-create");
  client.hosting.channel.delete = loadCommand("hosting-channel-delete");
  client.hosting.channel.deploy = loadCommand("hosting-channel-deploy");
  client.hosting.channel.list = loadCommand("hosting-channel-list");
  client.hosting.channel.open = loadCommand("hosting-channel-open");
  client.hosting.clone = loadCommand("hosting-clone");
  client.hosting.disable = loadCommand("hosting-disable");
  client.hosting.sites = {};
  client.hosting.sites.create = loadCommand("hosting-sites-create");
  client.hosting.sites.delete = loadCommand("hosting-sites-delete");
  client.hosting.sites.get = loadCommand("hosting-sites-get");
  client.hosting.sites.list = loadCommand("hosting-sites-list");
  client.init = loadCommand("init");
  client.login = loadCommand("login");
  client.login.add = loadCommand("login-add");
  client.login.ci = loadCommand("login-ci");
  client.login.list = loadCommand("login-list");
<<<<<<< HEAD
  client.login.list = loadCommand("login-use");
=======
  client.login.use = loadCommand("login-use");
>>>>>>> 0d409f85
  client.logout = loadCommand("logout");
  client.open = loadCommand("open");
  client.projects = {};
  client.projects.addfirebase = loadCommand("projects-addfirebase");
  client.projects.create = loadCommand("projects-create");
  client.projects.list = loadCommand("projects-list");
  client.remoteconfig = {};
  client.remoteconfig.get = loadCommand("remoteconfig-get");
  client.remoteconfig.rollback = loadCommand("remoteconfig-rollback");
  client.remoteconfig.versions = {};
  client.remoteconfig.versions.list = loadCommand("remoteconfig-versions-list");
  client.serve = loadCommand("serve");
  client.setup = {};
  client.setup.emulators = {};
  client.setup.emulators.database = loadCommand("setup-emulators-database");
  client.setup.emulators.firestore = loadCommand("setup-emulators-firestore");
  client.setup.emulators.pubsub = loadCommand("setup-emulators-pubsub");
  client.setup.emulators.ui = loadCommand("setup-emulators-ui");
  client.target = loadCommand("target");
  client.target.apply = loadCommand("target-apply");
  client.target.clear = loadCommand("target-clear");
  client.target.remove = loadCommand("target-remove");
  client.use = loadCommand("use");
  return client;
};<|MERGE_RESOLUTION|>--- conflicted
+++ resolved
@@ -110,11 +110,7 @@
   client.login.add = loadCommand("login-add");
   client.login.ci = loadCommand("login-ci");
   client.login.list = loadCommand("login-list");
-<<<<<<< HEAD
-  client.login.list = loadCommand("login-use");
-=======
   client.login.use = loadCommand("login-use");
->>>>>>> 0d409f85
   client.logout = loadCommand("logout");
   client.open = loadCommand("open");
   client.projects = {};
