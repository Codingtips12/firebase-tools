--- conflicted
+++ resolved
@@ -82,12 +82,8 @@
     "fs-extra": "^0.23.1",
     "glob": "^7.1.2",
     "google-auto-auth": "^0.7.2",
-<<<<<<< HEAD
     "grpc": "^1.21.1",
-    "inquirer": "^6.3.1",
-=======
     "inquirer": "~6.3.1",
->>>>>>> c54ac53a
     "jsonschema": "^1.0.2",
     "jsonwebtoken": "^8.2.1",
     "lodash": "^4.17.10",
